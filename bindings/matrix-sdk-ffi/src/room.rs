--- conflicted
+++ resolved
@@ -518,7 +518,6 @@
         Ok(self.inner.typing_notice(is_typing).await?)
     }
 
-<<<<<<< HEAD
     pub async fn subscribe_to_typing_notifications(
         self: Arc<Self>,
         listener: Box<dyn TypingNotificationsListener>,
@@ -532,7 +531,8 @@
                 listener.call(typing_user_ids);
             }
         })))
-=======
+    }
+
     /// Sets a flag on the room to indicate that the user has explicitly marked
     /// it as unread
     pub async fn mark_as_unread(&self) -> Result<(), ClientError> {
@@ -563,7 +563,6 @@
         }
 
         self.mark_as_read().await
->>>>>>> bcf8cc1c
     }
 }
 
